--- conflicted
+++ resolved
@@ -1,25 +1,11 @@
 {
-  "plugins": [
-    "inferno",
-    "transform-class-properties",
-    [
-      "transform-object-rest-spread",
-      {
-        "useBuiltIns": true
-      }
-    ]
-  ],
   "presets": [
-<<<<<<< HEAD
-    "es2015"
-=======
-    "react",
     ["env", { "targets": {"node": "current"}, "loose": true }]
   ],
   "plugins": [
+    "inferno",
     "transform-object-rest-spread",
     "transform-class-properties",
     "add-module-exports"
->>>>>>> f807f02a
   ]
 }